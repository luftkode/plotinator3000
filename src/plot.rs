--- conflicted
+++ resolved
@@ -25,15 +25,7 @@
     Thousands,
 }
 
-<<<<<<< HEAD
-#[allow(
-    missing_debug_implementations,
-    reason = "Legend is from egui_plot and doesn't implement debug"
-)]
 #[derive(Deserialize, Serialize)]
-=======
-#[derive(PartialEq, Deserialize, Serialize)]
->>>>>>> c8662a2e
 pub struct LogPlotUi {
     legend_cfg: Legend,
     line_width: f32,
