--- conflicted
+++ resolved
@@ -7,7 +7,6 @@
 
 ## [unreleased]
 
-<<<<<<< HEAD
 ### Added
 
 - Discover broker `$SYS`-topics
@@ -17,7 +16,7 @@
 ### Changed
 
 - Switch to `mimalloc` as the global allocator for significant performance improvements (~20%)
-=======
+
 ## [1.12.0]
 
 ### Changed
@@ -26,7 +25,6 @@
 - Use the forked `cargo-dist` with the MSVC CRT linker configuration fix in the release workflow (astral [PR here](https://github.com/astral-sh/cargo-dist/pull/36))
 - Avoid statically linking MSVC CRT to allow statically linking HDF5 on windows.
 - Disallow bypassing updates in CI, to force tests to run update scenarios
->>>>>>> ba51cfa4
 
 ### Dependencies
 
