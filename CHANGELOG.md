--- conflicted
+++ resolved
@@ -7,18 +7,16 @@
 
 ## [unreleased]
 
-<<<<<<< HEAD
 ## [1.34.0]
 
 - Allow listening to more MQTT brokers at a time
-=======
+
 ### Dependencies
 
 - `wasm-bindgen-futures`: 0.4.52 → 0.4.53 ([#348](https://github.com/luftkode/plotinator3000/pull/348))
 - `web-sys`: 0.3.79 → 0.3.80 ([#348](https://github.com/luftkode/plotinator3000/pull/348))
 - `anyhow`: 1.0.99 → 1.0.100 ([#348](https://github.com/luftkode/plotinator3000/pull/348))
 - `tempfile`: 3.22.0 → 3.23.0 ([#348](https://github.com/luftkode/plotinator3000/pull/348))
->>>>>>> 18ad048c
 
 ## [1.33.0]
 
