--- conflicted
+++ resolved
@@ -7,14 +7,13 @@
 
 ## [unreleased]
 
-<<<<<<< HEAD
 ## [1.21.1]
 
 ### Fixed
 
 - Recognize navsys entries with ID 3 for `navsys kitchen sink`, and fallback to "x" for any IDs above 3
 - Allow `frame-altimeters` HDF5 files to only have data from one altimeter
-=======
+
 ### Dependencies
 
 - `egui`: 0.32.0 → 0.32.1 ([#304](https://github.com/luftkode/plotinator3000/pull/304))
@@ -22,7 +21,6 @@
 - `thiserror`: 2.0.12 → 2.0.15 ([#304](https://github.com/luftkode/plotinator3000/pull/304))
 - `anyhow`: 1.0.98 → 1.0.99 ([#304](https://github.com/luftkode/plotinator3000/pull/304))
 - `reqwest`: 0.12.22 → 0.12.23 ([#304](https://github.com/luftkode/plotinator3000/pull/304))
->>>>>>> 396b6d44
 
 ## [1.21.0]
 
