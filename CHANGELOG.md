# Changelog

All notable changes to this project will be documented in this file.

The format is based on [Keep a Changelog](https://keepachangelog.com/en/1.0.0/),
and this project adheres to [Semantic Versioning](https://semver.org/spec/v2.0.0.html).

## [unreleased]

<<<<<<< HEAD
## [1.30.0]

### Added

- Parse `frame-gps` MQTT packets

### Fixed

- Avoid adding `NaN` values from `frame-gps` to datasets as they cause problems for the plotter
=======
### Dependencies

- `chrono`: 0.4.41 → 0.4.42 ([#335](https://github.com/luftkode/plotinator3000/pull/335))
>>>>>>> e17ab70b

## [1.29.1]

- log warning instead of adding invalid gp time offset when `frame-gps`'s `gps_time` doesn't have a valid timestamp

## [1.29.0]

- Update dependencies
- Optimize loading Njord-Ins datasets by parallelizing the HDF5 reading and preprocessing
- Paralellize downsampling (mipmap generation) if the loaded dataset is very large
- Various other minor optimizations

## [1.28.0]

- Add support for `frame-gps` HDF5 files

## [1.27.3]

### Changed

- Disable periodically saving app state if large datasets are loaded to prevent periodic lag spikes
- Format very large numbers in a more human readable way

### Dependencies

- `zip`: 4.4.0 → 4.5.0 ([#323](https://github.com/luftkode/plotinator3000/pull/323))
- `memmap2`: 0.9.7 → 0.9.8 ([#323](https://github.com/luftkode/plotinator3000/pull/323))

## [1.27.2]

- Fix crash when parsing date from malformed `TSC.h5` GPS data (where all date data is 0)

## [1.27.1]

- Avoid loading the whole HM dataset of `TSC.h5` when only the shape is used

## [1.27.0]

- Add plot for TSC timestamp delta
- Add timestamp statistics to TSC metadata
- Add show/hide all button for `[bool]` data series

## [1.26.0]

- Always try to fetch WASM bundle, fallback to cached if fetch fails
- Add support for `TSC.h5` GPS data

## [1.25.0]

- Support parsing HDF5 files from zip archives
- Recursively parse zip archives up to a max depth of 3

## [1.24.0]

- Filter invalid values from the `frame-altimeter` into a "invalid values" dataset, just like with `navsys`
- Group filter plot labels after log type
- Group loaded logs after type
- Sort loaded logs alphabetically and after start time
- Show loaded logs start datetime as `YYYY-MM-DD HH:MM:SS`

## [1.23.0]

- Apply highlighting to polygons in scatter plots in the same way as it is applied in line plots
- Improve filter window UI
- Highlights plots that are effected by a filter label when hovering the given label

## [1.22.1]

- Update dependencies
- Close download window on `Esc`

## [1.22.0]

### Added

- **Experimental** download latest data files from TS

### Fixed

- `frame-inclinometer` would show `pitch (old)` to indicate the old incorrect calculation, but that actually implies to `roll` and not `pitch`
- Sps kitchen sink did not recognize inclinometer calibration values as valid entries

## [1.21.1]

### Fixed

- Recognize navsys entries with ID 3 for `navsys kitchen sink`, and fallback to "x" for any IDs above 3
- Allow `frame-altimeters` HDF5 files to only have data from one altimeter

### Dependencies

- `egui`: 0.32.0 → 0.32.1 ([#304](https://github.com/luftkode/plotinator3000/pull/304))
- `eframe`: 0.32.0 → 0.32.1 ([#304](https://github.com/luftkode/plotinator3000/pull/304))
- `thiserror`: 2.0.12 → 2.0.15 ([#304](https://github.com/luftkode/plotinator3000/pull/304))
- `anyhow`: 1.0.98 → 1.0.99 ([#304](https://github.com/luftkode/plotinator3000/pull/304))
- `reqwest`: 0.12.22 → 0.12.23 ([#304](https://github.com/luftkode/plotinator3000/pull/304))

## [1.21.0]

### Added

- Support for `Frame Inclinometers` HDF5 files
- Support for `Frame Magnetometer` HDF5 files
- Support for standalone "kitchen sink" SPS files with any valid Navsys.sps entries

### Changed

- The log metadata in the loaded files window is scrollable, to support cases where log files have a lot of metadata

### dependencies

- run `cargo update`

## [1.20.2]

### Changed

- Move back to original `cargo-dist` project instead of the `uv` fork now that the original is maintained again

### Dependencies

- `tokio`: 1.47.0 → 1.47.1 ([#290](https://github.com/luftkode/plotinator3000/pull/290))
- `serde_json`: 1.0.141 → 1.0.142 ([#290](https://github.com/luftkode/plotinator3000/pull/290))
- `toml`: 0.9.2 → 0.9.4 ([#290](https://github.com/luftkode/plotinator3000/pull/290))

## [1.20.1]

### Changed

- Update known MQTT topics

## [1.20.0]

### Added

- Allow configuring the radius of scatter plot point indicators via the `width` setting.

### Changed

- Tweaks to improve the configurability of the new draw modes.

## [1.19.0]

### Added

- Select between 3 modes for drawing a point series: Line plot, scatter plot, and line plot with point emphasis.
- When hovering over plot area visibility buttons, the area the button couples to is highlighted.

### Dependencies

- Run `cargo update`
- `rfd`: 0.15.3 → 0.15.4 ([#283](https://github.com/luftkode/plotinator3000/pull/283))
- `memmap2`: 0.9.5 → 0.9.7 ([#283](https://github.com/luftkode/plotinator3000/pull/283))

## [1.18.1]

### Changed

- Parse custom plot data files from zip archives as well
- Update `toml` to latest
- Update `zip` to latest

### Fixed

- Erroneous attempts at opening dropped directories as files

## [1.18.0]

### Added

- Ability to export Plot data as special `p3k` plotinator3000 files (includes data collected with MQTT)
- Ability to export the whole plot ui state (including plot data) as special `p3k` plotinator3000 files.
- Supported files filter for file dialogs

## [1.17.0]

### Fixed

- Click delta text now has a contrasted background color, making it easy to read

### Changed

- Update egui to `0.32.0` which brings a bunch of features and major improvement
- Dragging axes now zooms according to which way its dragged
- Less wasted space between plot areas
- Better text rendering, etc. etc.

## [1.16.0]

### Added

- MQTT Connection now clearly indicates status and attempts to reconnect

### Changed

- MQTT Connect window saves broker addr and allows easily re-configuring the connection

### Dependencies

- `tokio`: 1.45.1 → 1.46.1 ([#274](https://github.com/luftkode/plotinator3000/pull/274))
- `reqwest`: 0.12.20 → 0.12.22 ([#274](https://github.com/luftkode/plotinator3000/pull/274))
- `toml` to latest `0.9.1`

## [1.15.0]

### Added

- Initial support for the new `njord-ins` HDF5 file
- Support for the new `frame-altimeter` HDF5 file
- Refactor HDF5 to have much less boilerplate

### Dependencies

- `reqwest`: 0.12.19 → 0.12.20 ([#267](https://github.com/luftkode/plotinator3000/pull/267))
- `getset`: 0.1.5 → 0.1.6 ([#271](https://github.com/luftkode/plotinator3000/pull/271))
- `zip`: 4.0.0 → 4.2.0 ([#271](https://github.com/luftkode/plotinator3000/pull/271))
- `profiling`: 1.0.16 → 1.0.17 ([#271](https://github.com/luftkode/plotinator3000/pull/271))
- `mimalloc`: 0.1.46 → 0.1.47 ([#271](https://github.com/luftkode/plotinator3000/pull/271))
- `cargo-bins/cargo-binstall`: 1.12.7 → 1.14.1 ([#270](https://github.com/luftkode/plotinator3000/pull/270))
- `crambl/dependabot-changelog-writer`: 1.1.4 → 1.3.0 ([#272](https://github.com/luftkode/plotinator3000/pull/272))

## [1.14.3]

### Changed

- Bifrost current now also shows a "combined" line plot
- Unify crate naming scheme
- Reduce boilerplate of introducing new logs/hdf5 files with some simple macros
- Move supported format definitions to separate crate
- Move updater to separate crate

### Dependencies

- `cargo-bins/cargo-binstall`: 1.12.5 → 1.12.7 ([#260](https://github.com/luftkode/plotinator3000/pull/260))
- `reqwest`: 0.12.18 → 0.12.19 ([#261](https://github.com/luftkode/plotinator3000/pull/261))

## [1.14.2]

### Fixed

- Fix [#250](https://github.com/luftkode/plotinator3000/issues/250) crash when the calculated distance between x-axis grid marks is less than machine epsilon
- Fix crash on timestamp out of range when X-axis stretches >100 years

### Dependencies

- `reqwest`: 0.12.15 → 0.12.18 ([#254](https://github.com/luftkode/plotinator3000/pull/254))

## [1.14.1]

### Fixed

- Update check at startup would prevent app creation if no connection was available, now skips updater on request failure.

## [1.14.0]

### Added

- Support for Wasp200/Njord altimeter hdf5 and .sps files

### Changed

- Don't include empty hdf5 attributes under loaded file descriptions

### Dependencies

- `tokio`: 1.45.0 → 1.45.1 ([#248](https://github.com/luftkode/plotinator3000/pull/248))
- `zip`: 3.0.0 → 4.0.0 ([#248](https://github.com/luftkode/plotinator3000/pull/248))

## [1.13.3]

### Changed

- Update pilot display related MQTT topics

## [1.13.2]

### Changed

- Vastly improved X-axis time labelling

## [1.13.1]

### Fixed

- Fix long standing issue where zooming to a high enough degree could cause plot lines to not display all the points that should be visible

## [1.13.0]

### Added

- Discover broker `$SYS`-topics
- Show reachable broker's version if available
- Better UX for the MQTT connection window
- Add additional distribution targets: `ARM64 Linux` & `x64 MUSL Linux`.

### Changed

- Switch to `mimalloc` as the global allocator for significant performance improvements (~20%)

### Dependencies

- Run `cargo update`
- `zip`: 2.6.1 → 3.0.0 ([#243](https://github.com/luftkode/plotinator3000/pull/243))
- `cargo-bins/cargo-binstall`: 1.12.3 → 1.12.4 ([#238](https://github.com/luftkode/plotinator3000/pull/238))

### Internal

- Better encapsulation of MQTT features in GUI code
- Added GUI tests, including snapshot tests

## [1.12.0]

### Changed

- Move from the discontinued original `cargo-dist` to the [fork maintained by astral](https://github.com/astral-sh/cargo-dist)
- Use the forked `cargo-dist` with the MSVC CRT linker configuration fix in the release workflow (astral [PR here](https://github.com/astral-sh/cargo-dist/pull/36))
- Avoid statically linking MSVC CRT to allow statically linking HDF5 on windows.
- Disallow bypassing updates in CI, to force tests to run update scenarios

### Dependencies

- `anyhow`: 1.0.97 → 1.0.98 ([#228](https://github.com/luftkode/plotinator3000/pull/228))

## [1.11.1]

### Fixed

- Fix crash when parsing a Navsyssps-file where some sensor IDs are not present.
- Update crossbeam to fix [RUSTSEC-2025-0024](https://rustsec.org/advisories/RUSTSEC-2025-0024)

### Changed

- Update rust version and edition to latest

### Dependencies

- `log`: 0.4.26 → 0.4.27 ([#218](https://github.com/luftkode/plotinator3000/pull/218))
- `tempfile`: 3.19.0 → 3.19.1 ([#218](https://github.com/luftkode/plotinator3000/pull/218))
- `reqwest`: 0.12.14 → 0.12.15 ([#218](https://github.com/luftkode/plotinator3000/pull/218))
- `cargo-bins/cargo-binstall`: 1.12.1 → 1.12.2 ([#217](https://github.com/luftkode/plotinator3000/pull/217))
- `crambl/dependabot-changelog-writer`: 1.0.2 → 1.0.3 ([#219](https://github.com/luftkode/plotinator3000/pull/219))
- `openssl ` 0.10.70 -> 0.10.72
- `openssl-sys` 0.9.105 -> 0.9.107
- `tokio`: 1.44.1 → 1.44.2 ([#221](https://github.com/luftkode/plotinator3000/pull/221))
- `env_logger`: 0.11.7 → 0.11.8 ([#221](https://github.com/luftkode/plotinator3000/pull/221))
- `zip`: 2.3.0 → 2.6.1 ([#221](https://github.com/luftkode/plotinator3000/pull/221))

## [1.11.0]

### Added

- Plotinator3000 can now connect a specified MQTT broker and continuously plot data from selected topics

## [1.10.1]

### Fixed

- Fix RUSTSEC-2025-0009 by updating ring
- Fix issue where under certain conditions, plots would disappear from the legend and plot colors would shift around if a plot was far outside the view

### Changed

- Set minimum support rust version (MSRV) and add CI check

### Dependencies

- `log`: 0.4.25 → 0.4.26 ([#204](https://github.com/luftkode/plotinator3000/pull/204))
- `chrono`: 0.4.39 → 0.4.40 ([#206](https://github.com/luftkode/plotinator3000/pull/206))
- `getset`: 0.1.4 → 0.1.5 ([#206](https://github.com/luftkode/plotinator3000/pull/206))
- `thiserror`: 2.0.11 → 2.0.12 ([#206](https://github.com/luftkode/plotinator3000/pull/206))
- `strum`: 0.26.3 -> 0.27.1
- `strum_macros`: 0.26.3 -> 0.27.1
- `hdf5`: 0.9.4 -> 0.10.1
- `serde`: 1.0.217 → 1.0.219 ([#211](https://github.com/luftkode/plotinator3000/pull/211))
- `semver`: 1.0.25 → 1.0.26 ([#211](https://github.com/luftkode/plotinator3000/pull/211))
- `egui`: 0.31.0 → 0.31.1 ([#211](https://github.com/luftkode/plotinator3000/pull/211))
- `eframe`: 0.31.0 → 0.31.1 ([#211](https://github.com/luftkode/plotinator3000/pull/211))
- `rfd`: 0.15.2 → 0.15.3 ([#212](https://github.com/luftkode/plotinator3000/pull/212))
- `tokio`: 1.43.0 → 1.44.1 ([#212](https://github.com/luftkode/plotinator3000/pull/212))
- `env_logger`: 0.11.6 → 0.11.7 ([#212](https://github.com/luftkode/plotinator3000/pull/212))
- `zip`: 2.2.2 → 2.3.0 ([#212](https://github.com/luftkode/plotinator3000/pull/212))
- `tempfile`: 3.17.0 → 3.19.0 ([#212](https://github.com/luftkode/plotinator3000/pull/212))
- `reqwest`: 0.12.12 → 0.12.14 ([#212](https://github.com/luftkode/plotinator3000/pull/212))
- `cargo-bins/cargo-binstall`: 1.11.0 → 1.12.1 ([#213](https://github.com/luftkode/plotinator3000/pull/213))

## [1.10.0]

### Added

- Support for mbed PID log v6

## [1.9.1]

### Fixed

- Fix zoom reset would reset to the max plot bounds of every loaded data point even if it wasn't actively being shown in a plot area ([#200](https://github.com/luftkode/plotinator3000/issues/200))

## [1.9.0]

### Changed

- Account for bug in Swiss FW 4.2.0 that mixes up `vbat` and `is_fan_on` during logging
- Rework how zoom reset. Now resets on startup and when loading new files.

### Fixed

- fix mipmap without base not including first mipmap level

## [1.8.0]

### Added

- X-axis zoom: CTRL/⌘ + scroll.
- Y-axis zoom: CTRL/⌘ + ALT + scroll.

### Changed

- Remove all generic and unused mipmap implementations.
- No longer include first and last points unconditionally (no longer required for zoom reset), and avoid copying plots by always borrowing.
- Specify some optional dependencies as such
- Refactor and document just recipes to align with ADR on standard just recipes
- Remove Y-axis locking feature that is made obsolete with the new scroll modifiers

### Dependencies

- `cargo-bins/cargo-binstall`: 1.10.22 → 1.11.0 ([#194](https://github.com/luftkode/plotinator3000/pull/194))
- `crambl/dependabot-changelog-writer`: 1.0.0 → 1.0.2 ([#194](https://github.com/luftkode/plotinator3000/pull/194))
- `tempfile`: 3.16.0 → 3.17.0 ([#195](https://github.com/luftkode/plotinator3000/pull/195))

## [1.7.0]

### Added

- Add `profiling` feature with code to ease the ability for developers to profile `plotinator3000`.
- Add support for upcoming log version in Swiss auto FW v4.2

### Changed

- Organize test data files etc. in the new `plotinator-test-util` crate with utilities for generating basic test boiler plate
- Set `CROSS_NO_WARNINGS=0` due to cross configuration conflict
- Combine min & max MipMaps instead of showing each as a separate line
- Performance: Reduce copying by utilizing the new `egui_plot` feature of borrowing `PlotPoints`.

### Dependencies

- Bump `openssl` from `0.10.68` -> `0.10.70` to fix RUSTSEC
- Bump all dependencies with `cargo update`
- Update egui from `0.30.0` to `0.31.0`

## [1.6.4]

### Added

- Added product icon for windows

## [1.6.3]

### Changed

- Click delta now needs the `shift` modifier to place a point for measuring distance between points
- Loaded log IDs are now guaranteed to be unique
- When a logs settings/metadata window is open, the plots from that log is highlighted
- Allow highlighting of plots from 2 logs by having the settings/metadata from one log open and hovering on another ones name

### Fixed

- Line width would not apply when displaying plots where down sampling was manually disabled

## [1.6.2]

### Changed

- MBED motor log `runtime` counter is displayed in hours instead of seconds

### Dependencies

- `getset`: 0.1.3 → 0.1.4 ([#166](https://github.com/luftkode/plotinator3000/pull/166))

## [1.6.1]

### Changed

- Click delta now shows days/hours/minutes/seconds/milliseconds depending on the magnitude of the distance between the points
- Click delta text offset increased slightly such that it is more likely to not intersect with the line
- Highlighting plot lines from a given log now also applies if other elements on the line with the given loaded log is hovered

## [1.6.0]

### Added

- View distance between specific points on the plot by clicking on them

### Fixed

- Font size now persists between sessions

## [1.5.1]

### Fixed

- Fix bad `u8` cast for `vbat`. Mbed v4 status log had changes to the log entries and still contained the bad cast that led to `vbat` losing float precision.

## [1.5.0]

### Added

- Support for MBED v4 logs

### Changed

- To reduce clotter, grids are now off by default

### Dependencies

- Update all dependencies to latest
- `cargo-bins/cargo-binstall`: 1.10.20 → 1.10.22 ([#161](https://github.com/luftkode/plotinator3000/pull/161))

## [1.4.0]

### Added

- Allow deleting individual loaded files without removing everything at once.
- Hovering the cursor over a loaded log will highlight the plots and plot labels that came from that log.

## [1.3.8]

### Fix

- When the update process requires admin (on windows) it now shows a prompt and relaunches as admin if the users chooses to continue.

### Changed

- Shows error context if errors occur during update process.
- No longer installs the updater binary (as the main binary handles the update process)

## [1.3.7]

### Fix

- Fixed `vbat` in mbed status log was accidentally cast to `u8`, losing a lot of precision in the process.

## [1.3.6]

### Fix

- ci: Cargo audit job changed to manually install with `cargo binstall` as `cargo-audit` is no longer installed on GitHub VMs by default
- fix: X11 support was accidentally removed when updating to egui `0.30`

### Dependencies

- `serde`: 1.0.215 → 1.0.217
- `chrono`: 0.4.38 → 0.4.39
- `semver`: 1.0.23 → 1.0.24
- `env_logger`: 0.11.5 → 0.11.6
- `zip`: 2.2.1 → 2.2.2
- `rfd`: 0.15.1 → 0.15.2 ([#147](https://github.com/luftkode/plotinator3000/pull/147))
- `tempfile`: 3.14.0 → 3.15.0 ([#147](https://github.com/luftkode/plotinator3000/pull/147))
- `reqwest`: 0.12.9 → 0.12.12 ([#147](https://github.com/luftkode/plotinator3000/pull/147))
- `tokio`: 1.42.0 → 1.43.0 ([#149](https://github.com/luftkode/plotinator3000/pull/149))
- `wasm-bindgen-futures`: 0.4.47 → 0.4.50 ([#149](https://github.com/luftkode/plotinator3000/pull/149))
- `web-sys`: 0.3.74 → 0.3.77 ([#149](https://github.com/luftkode/plotinator3000/pull/149))
- `thiserror`: 2.0.4 → 2.0.11 ([#149](https://github.com/luftkode/plotinator3000/pull/149))

## [1.3.5]

### Changed

- Update egui from `0.29.0` to `0.30.0`
- Port fixes from `eframe_template`

## [1.3.4]

### Changed

- Only set font styles when it changes instead of at every frame (leftover tech-debt from starting to learn egui)
- Make the loaded files window scrollable - resolves https://github.com/luftkode/plotinator3000/issues/118

## [1.3.3]

### Changed

- Update dependencies

## [1.3.2]

### Changed

- Bump Rust compiler from `1.81.0` to `1.82.0`
- Bump dependencies

## [1.3.1]

### Fix

- Selfupdater failing to determine install receipt prevents it from doing an upgrade

## [1.3.0]

### Added

- Show/hide all button for loaded files window

### Changed

- Bump `thiserror` to 2.0
- Bump dependencies

## [1.2.2]

### Fixed

- Self-updater has been fixed and re-enabled

## [1.2.1]

### Changed

- Update Mbed log v4 with the new config changes.

## [1.2.0]

### Changed

- Re-enable installation of an updater executable
- MBED logs now normalize `servo duty cycle` to 0-100%. The full range of the servo duty cycle is [0; 0.1].

### Internal

- Bump cargo-dist from 0.23.0 -> 0.25.1
- Bump axoupdater from 0.7.3 -> 0.8.1

## [1.1.2]

### Changed

- Guard self-updater behind feature flag as it is currently broken.

## [1.1.1]

### Changed

- When auto downsampling is enabled and the mipmap level for a given plot is determined to be 1, we use all data points instead of downsampling to level 1. When we are plotting a downsampled min and max, level 1 is just as many data points as the original non-downsampled plot, so this is a strictly better solution.

## [1.1.0]

### Added

- Support for Mbed log v3
- Preliminary support for Mbed log v3

## [1.0.2]

### Fix

- Updater was looking for an install receipt which plotinator3000 no longer uses. The updater now proceeds without needing an install receipt.

## [1.0.1]

### Changed

- Added a notification whenever a log is loaded, showing the total data points of loaded files.

### Internal

- Cleanup unused library code
- Prepare support for a new version of the mbed config present in mbed log headers.

## [1.0.0]

### Changed

- `logviewer-rs` is now renamed to `Plotinator3000`, signifying that it is not really a logviewer and more of a plotting app that will plot any supported format, and do it very fast.

## [0.28.0]

### Added

- Auto updater that queries for newer versions and opens an installer window if a new update is available

## [0.27.0]

### Added

- Support for the `NavSys.sps` format.

## [0.26.0]

### Fix

- Plot alignment

### Changed

- Make some UI elements smaller
- Allow main window (viewport) to be shrink much more than before
- Plot setting UI elements wrap instead of stay fixed when window shrinks

## [0.25.0]

### Added

- File dialog for native and web, which also allows mobile users to load logs.

### Changed

- Various UI tweaks
- Clean up some outdated error messages.

### Internals

- Decouple file parsing from file loading method.

## [0.24.1]

### Fix

- Web version of `plotinator3000` was broken due an integer overflow. When determining down sample level, a cast from 64-bit float to pointer size caused integer overflow on wasm due to wasm having a 32-bit pointer size.

## [0.24.0]

### Added

- Initial support for `HDF` files, starting with bifrost (TX) loop current. The feature is currently guarded behind a feature flag, enabling it is tracked at: https://github.com/luftkode/plotinator3000/issues/84.

### Changed

- Various UI tweaks

### Internal

- Upgraded `cargo-dist` `0.22.1` -> `0.23.0`

## [0.23.0]

### Added

- A warning notification is now shown if a log was parsed from contents where more than 128 bytes of the content was not recognized as log content (and therefor skipped)
- When viewing log info, the first line shows parse info, how many bytes were parsed out of the total length of the file.

### Changed

- Plot labels are now sorted alphabetically
- Remove unused `T_SHUTDOWN` config value that was not supposed to be in mbed log v2.
- Avoid downsampling all the way to 2 samples by setting a minimum downsample threshold (set to 512 samples)
- Avoid storing redundant copies of source plot data when creating multiple mipmaps from the same source.

### Internals

- Refactor to simplify mipmap configuration

## [0.22.0]

### Changed

- Plots retain the color they originally were assigned, no matter if logs are toggled to be invisible or a plot filter is hiding some plots.
- Min/max downsampled plots now have the same color

### Internals

- Refactor to reduce a bunch of duplication and tech debt

## [0.21.0]

### Changed

- Much faster way of determining which plot points that fit within plot boundings.
- Avoid double work when auto downsampling is enabled, previously the fitting downsampling level was first found before handing off that level to a filtering function, which would find partition bounds that were already known from finding the fitting downsampling level.

## [0.20.0]

### Added

- Display log metadata when clicking on a loaded log.

### Fix

- `Mbed status Log v2` mistakenly interpreted as `Mbed status Log v1` when loaded via a path (native `plotinator3000`)

## [0.19.0]

### Added

- Support for Mbed Log version 2

## [0.18.4]

### Changed

- Remove playback feature

## [0.18.3]

### Fix

- Integer overflow when searching for the appropriate downsampled MipMap level.

## [0.18.2]

### Changed

- Much faster implementation for finding the appropriate MipMap level for the current zoom level.

### Fix

- Min/Max MipMap algorithm flipped min and max.

## [0.18.1]

### Fix

- Fix accidentally using plot **name** instead of plot **label**, causing name conflicts when plotting multiple plots with the same name
- Bad naming in a PID controller implementation caused misunderstanding, what we thought was the PID error was actually the PID output.

## [0.18.0]

### Added

- Min/Max MipMap downsampling which makes plotting much larger datasets feasible, and facilitates outlier detection.

### Internals

- Major clearing of tech debts related to plot settings and the ui for plot settings.

## [0.17.0]

### Added

- Allow toggling whether or not plots from each loaded log are shown.

### Internals

- Update dependencies

## [0.16.0]

### Added

- Hovering on a plot now also shows the plot name.
- Allow Filtering the shown plots by legend/label name.

### Changed

- (Native only) Recursively parsing drag-n-dropped directories also parses zip archives
- Reduce UI by allowing toggling the list of logs.
- Reduce UI cluttering by removing the "Time" label on the X-axis.
- Reduce verbosity of the name of logs
- Better visuals for viewing and changing settings of loaded logs

### Internals

- Refactors

## [0.15.0]

### Added

- (Not available on web version) Recursively parse drag-n-dropped directories for supported logs
- (Not available on web version) Recursively parse drag-n-dropped zip archives for supported logs
- Show tooltip when hovering above a clickable log name

### Internals

- Refactors

## [0.14.0]

### Add

- Ability for logs to add labels (rough initial mvp, needs more work)
- `show grid` button for showing/hiding grid lines on plots

## [0.13.0]

### Internals

- Better divide interfaces in the `plotinator-log-if` crate and use a prelude to make it easy to import all relevant traits via glob imports.
- Change `GitMetadata` trait to return `Option<String>` to accommodate logs that don't contain git metadata.

### Changes

- Mbed motor control PID log's `RPM Error Count` and `First Valid RPM Count` are moved to the plot ranging from 1-100.

## [0.12.0]

### Changes

- Allow Setting the date/offset of plots with the `Enter`-key and closing the settings window by pressing `Escape`
- Upgrade `egui` to v0.29
- Y-axis lock is now compatible with all zoom and scroll actions

### Internals

- Migrate to workspace project structure
- Decouple Log implementation from the plotting interface<|MERGE_RESOLUTION|>--- conflicted
+++ resolved
@@ -7,7 +7,6 @@
 
 ## [unreleased]
 
-<<<<<<< HEAD
 ## [1.30.0]
 
 ### Added
@@ -17,11 +16,10 @@
 ### Fixed
 
 - Avoid adding `NaN` values from `frame-gps` to datasets as they cause problems for the plotter
-=======
+
 ### Dependencies
 
 - `chrono`: 0.4.41 → 0.4.42 ([#335](https://github.com/luftkode/plotinator3000/pull/335))
->>>>>>> e17ab70b
 
 ## [1.29.1]
 
