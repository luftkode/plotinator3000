--- conflicted
+++ resolved
@@ -7,12 +7,11 @@
 
 ## Unreleased
 
-<<<<<<< HEAD
 ### Changed
 
 - No longer statically link windows CRT
 - Enable HDF feature
-=======
+
 ## [1.3.1]
 
 ### Fix
@@ -29,7 +28,6 @@
 
 - Bump `thiserror` to 2.0
 - Bump dependencies
->>>>>>> 854c8c31
 
 ## [1.2.2]
 
