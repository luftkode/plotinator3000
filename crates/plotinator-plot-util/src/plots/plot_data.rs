use egui_plot::PlotBounds;
use plotinator_log_if::prelude::*;
use serde::{Deserialize, Serialize};

<<<<<<< HEAD
use crate::plots::plot_data::{cooked_plot::CookedPlot, plot_labels::StoredPlotLabels};
=======
use crate::{mipmap::MipMap2DPlotPoints, plots::plot_data::plot_labels::StoredPlotLabels};
>>>>>>> 74db8583

use super::util;

pub mod cooked_plot;
pub mod plot_labels;

#[derive(Default, Deserialize, Serialize)]
pub struct PlotData {
    max_bounds: Option<PlotBounds>,
    plots: Vec<CookedPlot>,
    plot_labels: Vec<StoredPlotLabels>,
    next_auto_color_idx: usize,
}

impl PlotData {
    pub fn plots(&self) -> &[CookedPlot] {
        &self.plots
    }

    pub fn plots_as_mut(&mut self) -> &mut Vec<CookedPlot> {
        &mut self.plots
    }

    pub fn plot_labels(&self) -> &[StoredPlotLabels] {
        &self.plot_labels
    }

    pub fn plot_labels_as_mut(&mut self) -> &mut Vec<StoredPlotLabels> {
        &mut self.plot_labels
    }

    pub fn add_plot_labels(&mut self, plot_labels: StoredPlotLabels) {
        self.plot_labels.push(plot_labels);
    }

    /// Returns a borrowed iterator over the labels of all plots.
    ///
    /// The label is on the form `"<name> #<log_id>"`.
    pub fn plot_labels_iter(&self) -> impl Iterator<Item = &str> {
        self.plots.iter().map(|p| p.label())
    }

    /// Returns whether [`PlotData`] contains a plot with the label `plot_label`.
    ///
    /// The label is on the form `"<name> #<log_id>"`
    pub fn contains_plot(&self, plot_label: &str) -> bool {
        self.plots
            .iter()
            .any(|p: &CookedPlot| p.label() == plot_label)
    }

    /// Adds a plot to the [`PlotData`] collection if another plot with the same label doesn't already exist
    #[plotinator_proc_macros::log_time]
    pub fn add_plot(&mut self, raw_plot: &RawPlotCommon, log_id: u16, descriptive_name: &str) {
        // Crash in development but just emit an error message in release mode
        debug_assert!(
            raw_plot.points().len() > 1,
            "got raw_plot with less than 2 points. Datasets that contain less than 2 points should be removed by a parser before being passed to the plotter!"
        );
        if raw_plot.points().len() < 2 {
            eprintln!(
                "Error: Got raw_plot with less than 2 points. Datasets that contain less than 2 points should be removed by a parser before being passed to the plotter!"
            );
            return;
        }

        self.inner_add_plot(raw_plot, log_id, descriptive_name);
    }

    pub fn inner_add_plot(
        &mut self,
        raw_plot: &RawPlotCommon,
        log_id: u16,
        descriptive_name: &str,
    ) {
        let new_plot = CookedPlot::new(raw_plot, log_id, descriptive_name.to_owned());
        self.add_cooked(new_plot);
    }

    pub fn add_cooked(&mut self, plot: CookedPlot) {
        log::info!("Adding plot: {}", plot.name());
        self.plots.push(plot);
        self.calc_max_bounds();
    }

    pub fn calc_max_bounds(&mut self) {
        let mut max_bounds: Option<PlotBounds> = None;
        for p in &self.plots {
            if let Some(max_bounds) = &mut max_bounds {
                max_bounds.merge(&p.get_max_bounds());
            } else {
                max_bounds = Some(p.get_max_bounds());
            }
        }
        if let Some(max_bounds) = &mut max_bounds {
            // finally extend each bound by 10%
            let margin_fraction = egui::Vec2::splat(0.1);
            max_bounds.add_relative_margin_x(margin_fraction);
            max_bounds.add_relative_margin_y(margin_fraction);
        }
        self.max_bounds = max_bounds;
    }

    pub fn get_max_bounds(&self) -> Option<PlotBounds> {
        self.max_bounds
    }
<<<<<<< HEAD
=======
}

#[derive(Deserialize, Serialize)]
pub struct CookedPlot {
    raw_points: Vec<[f64; 2]>,
    #[serde(skip)]
    mipmap_minmax_plot_points: Option<MipMap2DPlotPoints>,
    #[serde(skip)]
    max_bounds: Option<PlotBounds>,
    name: String,
    log_id: u16,
    // Label = "<name> #<log_id>"
    label: String,
    // The descriptive name of the log that this data set originated from
    associated_descriptive_name: String,
    color: Color32,
    highlight: bool,
    ty: DataType,
}

type PointList<'pl> = &'pl [[f64; 2]];

impl CookedPlot {
    #[plotinator_proc_macros::log_time]
    pub fn new(raw_plot: &RawPlotCommon, log_id: u16, associated_descriptive_name: String) -> Self {
        plotinator_macros::profile_function!();
        let label = raw_plot.label_from_id(log_id);

        let raw_points = raw_plot.points().to_owned();

        let mipmap = MipMap2DPlotPoints::minmax(&raw_points);
        let max_bounds = Self::calc_max_bounds(&raw_points, mipmap.get_max_level());

        let color = match raw_plot.color() {
            Some(c) => c,
            None => auto_color_plot_area(raw_plot.expected_range()),
        };

        Self {
            raw_points,
            mipmap_minmax_plot_points: Some(mipmap),
            max_bounds: Some(max_bounds),
            name: raw_plot.legend_name().to_owned(),
            log_id,
            ty: raw_plot.ty().clone(),
            label,
            associated_descriptive_name,
            color,
            highlight: false,
        }
    }

    /// Stroke color.
    #[inline]
    pub fn get_color(&self) -> Color32 {
        self.color
    }

    pub fn get_raw(&self) -> PointList<'_> {
        &self.raw_points
    }

    pub fn get_level(&self, level: usize) -> Option<&[PlotPoint]> {
        self.mipmap_minmax_plot_points
            .as_ref()
            .expect("Accessed mipmaps before they were populated (missing call to 'build_raw_plot_points'?)")
            .get_level(level)
    }

    pub fn get_level_or_max(&self, level: usize) -> &[PlotPoint] {
        self.mipmap_minmax_plot_points
            .as_ref()
            .expect("Accessed mipmaps before they were populated (missing call to 'build_raw_plot_points'?)")
            .get_level_or_max(level)
    }

    pub fn get_max_level(&self) -> &[PlotPoint] {
        self.mipmap_minmax_plot_points
            .as_ref()
            .expect("Accessed mipmaps before they were populated (missing call to 'build_raw_plot_points'?)")
            .get_max_level()
    }

    pub fn mipmap_levels(&self) -> usize {
        self.mipmap_minmax_plot_points
            .as_ref()
            .expect("Accessed mipmaps before they were populated (missing call to 'build_raw_plot_points'?)")
            .num_levels()
    }

    pub fn get_scaled_mipmap_levels(
        &self,
        pixel_width: usize,
        x_bounds: RangeInclusive<f64>,
    ) -> (usize, Option<(usize, usize)>) {
        self.mipmap_minmax_plot_points
            .as_ref()
            .expect("Accessed mipmaps before they were populated (missing call to 'build_raw_plot_points'?)")
            .get_level_match(pixel_width, x_bounds)
    }

    /// Apply an offset to the plot based on the difference to the supplied [`DateTime<Utc>`]
    pub fn offset_plot(&mut self, new_start_date: DateTime<Utc>) {
        util::offset_data_iter(self.raw_points.iter_mut(), new_start_date);
        self.recalc_mipmaps_plot_points();
    }

    /// Remove all points between `start` and `end`
    pub fn cut_plot_within_x_range(&mut self, start: f64, end: f64) {
        log::info!("Removing points within range: {start} - {end}");
        let begin_count = self.raw_points.len();

        self.raw_points.retain(|p| p[0] < start || p[0] > end);

        let end_count = self.raw_points.len();
        let removed_count = begin_count - end_count;
        log::info!("Removed {removed_count} points");
        self.recalc_mipmaps_plot_points();
    }

    /// Remove points with x ∈ [start, end] but y ∉ [min, max]
    pub fn cut_plot_outside_minmax(&mut self, start: f64, end: f64, min: f64, max: f64) {
        log::info!("Removing points outside min-max: {min:.2} - {max:.2}");
        let begin_count = self.raw_points.len();

        self.raw_points.retain(|p|
            // outside the x-range: always keep
        if p[0] < start || p[0] > end {
            true
        } else {
            // inside x-range: keep only if y is within [min, max]
            p[1] >= min && p[1] <= max
        });

        let end_count = self.raw_points.len();
        let removed_count = begin_count - end_count;
        log::info!("Removed {removed_count} points");
        self.recalc_mipmaps_plot_points();
    }

    fn recalc_mipmaps_plot_points(&mut self) {
        let mipmap = MipMap2DPlotPoints::minmax(&self.raw_points);
        self.max_bounds = Some(Self::calc_max_bounds(
            &self.raw_points,
            mipmap.get_max_level(),
        ));
        self.mipmap_minmax_plot_points = Some(mipmap);
    }

    fn calc_max_bounds(raw_plot: &[[f64; 2]], mipmap_joined_max_lvl: &[PlotPoint]) -> PlotBounds {
        let first_x = raw_plot
            .first()
            .and_then(|f| f.first())
            .expect("Empty dataset");
        let last_x = raw_plot
            .last()
            .and_then(|f| f.first())
            .expect("Empty dataset");

        // We unwrap the partial_cmp in such a way that any number beats NaN in the comparison.
        let min_y = mipmap_joined_max_lvl
            .iter()
            .min_by(|a, b| a.y.partial_cmp(&b.y).unwrap_or(std::cmp::Ordering::Less))
            .expect("Empty slice, we should've checked that earlier")
            .y;
        let max_y = mipmap_joined_max_lvl
            .iter()
            .max_by(|a, b| a.y.partial_cmp(&b.y).unwrap_or(std::cmp::Ordering::Greater))
            .expect("Empty slice, we should've checked that earlier")
            .y;
        PlotBounds::from_min_max([*first_x, min_y], [*last_x, max_y])
    }

    pub fn total_data_points(&self) -> usize {
        self.raw_points.len()
    }

    pub fn first_timestamp(&self) -> f64 {
        *self
            .raw_points
            .first()
            .and_then(|f| f.first())
            .expect("Empty dataset")
    }

    pub fn last_timestamp(&self) -> f64 {
        *self
            .raw_points
            .last()
            .and_then(|f| f.first())
            .expect("Empty dataset")
    }

    /// Generates the raw plot points from the `raw_points` (only needed once per session)
    ///
    /// necessary because the raw plot points are not serializable
    /// so they are skipped and initialized as None at start up.
    pub fn build_raw_plot_points(&mut self) {
        self.recalc_mipmaps_plot_points();
    }

    /// The descriptive name of the log the plot values are associated with, e.g. `Navsys` or `frame-altimeter`
    pub fn associated_descriptive_name(&self) -> &str {
        &self.associated_descriptive_name
    }

    /// Name of Plot, e.g. `RPM` or `Pid err`
    pub fn name(&self) -> &str {
        &self.name
    }

    /// The ID of the log that the plot belongs to
    pub fn log_id(&self) -> u16 {
        self.log_id
    }

    /// Label of the plot which includes the log id ie. `"<name> #<log_id>"`
    pub fn label(&self) -> &str {
        &self.label
    }

    pub fn ty(&self) -> &DataType {
        &self.ty
    }

    /// Whether or not the line should be highlighted
    pub fn get_highlight(&self) -> bool {
        self.highlight
    }

    /// Mutable reference to whether or not the line should be highlighted
    pub fn get_highlight_mut(&mut self) -> &mut bool {
        &mut self.highlight
    }

    pub fn get_max_bounds(&self) -> PlotBounds {
        self.max_bounds.expect("Accessed max_bounds before it was populated (missing call to 'build_raw_plot_points'?)")
    }
>>>>>>> 74db8583
}<|MERGE_RESOLUTION|>--- conflicted
+++ resolved
@@ -2,11 +2,7 @@
 use plotinator_log_if::prelude::*;
 use serde::{Deserialize, Serialize};
 
-<<<<<<< HEAD
-use crate::plots::plot_data::{cooked_plot::CookedPlot, plot_labels::StoredPlotLabels};
-=======
-use crate::{mipmap::MipMap2DPlotPoints, plots::plot_data::plot_labels::StoredPlotLabels};
->>>>>>> 74db8583
+use crate::{CookedPlot, plots::plot_data::plot_labels::StoredPlotLabels};
 
 use super::util;
 
@@ -113,245 +109,4 @@
     pub fn get_max_bounds(&self) -> Option<PlotBounds> {
         self.max_bounds
     }
-<<<<<<< HEAD
-=======
-}
-
-#[derive(Deserialize, Serialize)]
-pub struct CookedPlot {
-    raw_points: Vec<[f64; 2]>,
-    #[serde(skip)]
-    mipmap_minmax_plot_points: Option<MipMap2DPlotPoints>,
-    #[serde(skip)]
-    max_bounds: Option<PlotBounds>,
-    name: String,
-    log_id: u16,
-    // Label = "<name> #<log_id>"
-    label: String,
-    // The descriptive name of the log that this data set originated from
-    associated_descriptive_name: String,
-    color: Color32,
-    highlight: bool,
-    ty: DataType,
-}
-
-type PointList<'pl> = &'pl [[f64; 2]];
-
-impl CookedPlot {
-    #[plotinator_proc_macros::log_time]
-    pub fn new(raw_plot: &RawPlotCommon, log_id: u16, associated_descriptive_name: String) -> Self {
-        plotinator_macros::profile_function!();
-        let label = raw_plot.label_from_id(log_id);
-
-        let raw_points = raw_plot.points().to_owned();
-
-        let mipmap = MipMap2DPlotPoints::minmax(&raw_points);
-        let max_bounds = Self::calc_max_bounds(&raw_points, mipmap.get_max_level());
-
-        let color = match raw_plot.color() {
-            Some(c) => c,
-            None => auto_color_plot_area(raw_plot.expected_range()),
-        };
-
-        Self {
-            raw_points,
-            mipmap_minmax_plot_points: Some(mipmap),
-            max_bounds: Some(max_bounds),
-            name: raw_plot.legend_name().to_owned(),
-            log_id,
-            ty: raw_plot.ty().clone(),
-            label,
-            associated_descriptive_name,
-            color,
-            highlight: false,
-        }
-    }
-
-    /// Stroke color.
-    #[inline]
-    pub fn get_color(&self) -> Color32 {
-        self.color
-    }
-
-    pub fn get_raw(&self) -> PointList<'_> {
-        &self.raw_points
-    }
-
-    pub fn get_level(&self, level: usize) -> Option<&[PlotPoint]> {
-        self.mipmap_minmax_plot_points
-            .as_ref()
-            .expect("Accessed mipmaps before they were populated (missing call to 'build_raw_plot_points'?)")
-            .get_level(level)
-    }
-
-    pub fn get_level_or_max(&self, level: usize) -> &[PlotPoint] {
-        self.mipmap_minmax_plot_points
-            .as_ref()
-            .expect("Accessed mipmaps before they were populated (missing call to 'build_raw_plot_points'?)")
-            .get_level_or_max(level)
-    }
-
-    pub fn get_max_level(&self) -> &[PlotPoint] {
-        self.mipmap_minmax_plot_points
-            .as_ref()
-            .expect("Accessed mipmaps before they were populated (missing call to 'build_raw_plot_points'?)")
-            .get_max_level()
-    }
-
-    pub fn mipmap_levels(&self) -> usize {
-        self.mipmap_minmax_plot_points
-            .as_ref()
-            .expect("Accessed mipmaps before they were populated (missing call to 'build_raw_plot_points'?)")
-            .num_levels()
-    }
-
-    pub fn get_scaled_mipmap_levels(
-        &self,
-        pixel_width: usize,
-        x_bounds: RangeInclusive<f64>,
-    ) -> (usize, Option<(usize, usize)>) {
-        self.mipmap_minmax_plot_points
-            .as_ref()
-            .expect("Accessed mipmaps before they were populated (missing call to 'build_raw_plot_points'?)")
-            .get_level_match(pixel_width, x_bounds)
-    }
-
-    /// Apply an offset to the plot based on the difference to the supplied [`DateTime<Utc>`]
-    pub fn offset_plot(&mut self, new_start_date: DateTime<Utc>) {
-        util::offset_data_iter(self.raw_points.iter_mut(), new_start_date);
-        self.recalc_mipmaps_plot_points();
-    }
-
-    /// Remove all points between `start` and `end`
-    pub fn cut_plot_within_x_range(&mut self, start: f64, end: f64) {
-        log::info!("Removing points within range: {start} - {end}");
-        let begin_count = self.raw_points.len();
-
-        self.raw_points.retain(|p| p[0] < start || p[0] > end);
-
-        let end_count = self.raw_points.len();
-        let removed_count = begin_count - end_count;
-        log::info!("Removed {removed_count} points");
-        self.recalc_mipmaps_plot_points();
-    }
-
-    /// Remove points with x ∈ [start, end] but y ∉ [min, max]
-    pub fn cut_plot_outside_minmax(&mut self, start: f64, end: f64, min: f64, max: f64) {
-        log::info!("Removing points outside min-max: {min:.2} - {max:.2}");
-        let begin_count = self.raw_points.len();
-
-        self.raw_points.retain(|p|
-            // outside the x-range: always keep
-        if p[0] < start || p[0] > end {
-            true
-        } else {
-            // inside x-range: keep only if y is within [min, max]
-            p[1] >= min && p[1] <= max
-        });
-
-        let end_count = self.raw_points.len();
-        let removed_count = begin_count - end_count;
-        log::info!("Removed {removed_count} points");
-        self.recalc_mipmaps_plot_points();
-    }
-
-    fn recalc_mipmaps_plot_points(&mut self) {
-        let mipmap = MipMap2DPlotPoints::minmax(&self.raw_points);
-        self.max_bounds = Some(Self::calc_max_bounds(
-            &self.raw_points,
-            mipmap.get_max_level(),
-        ));
-        self.mipmap_minmax_plot_points = Some(mipmap);
-    }
-
-    fn calc_max_bounds(raw_plot: &[[f64; 2]], mipmap_joined_max_lvl: &[PlotPoint]) -> PlotBounds {
-        let first_x = raw_plot
-            .first()
-            .and_then(|f| f.first())
-            .expect("Empty dataset");
-        let last_x = raw_plot
-            .last()
-            .and_then(|f| f.first())
-            .expect("Empty dataset");
-
-        // We unwrap the partial_cmp in such a way that any number beats NaN in the comparison.
-        let min_y = mipmap_joined_max_lvl
-            .iter()
-            .min_by(|a, b| a.y.partial_cmp(&b.y).unwrap_or(std::cmp::Ordering::Less))
-            .expect("Empty slice, we should've checked that earlier")
-            .y;
-        let max_y = mipmap_joined_max_lvl
-            .iter()
-            .max_by(|a, b| a.y.partial_cmp(&b.y).unwrap_or(std::cmp::Ordering::Greater))
-            .expect("Empty slice, we should've checked that earlier")
-            .y;
-        PlotBounds::from_min_max([*first_x, min_y], [*last_x, max_y])
-    }
-
-    pub fn total_data_points(&self) -> usize {
-        self.raw_points.len()
-    }
-
-    pub fn first_timestamp(&self) -> f64 {
-        *self
-            .raw_points
-            .first()
-            .and_then(|f| f.first())
-            .expect("Empty dataset")
-    }
-
-    pub fn last_timestamp(&self) -> f64 {
-        *self
-            .raw_points
-            .last()
-            .and_then(|f| f.first())
-            .expect("Empty dataset")
-    }
-
-    /// Generates the raw plot points from the `raw_points` (only needed once per session)
-    ///
-    /// necessary because the raw plot points are not serializable
-    /// so they are skipped and initialized as None at start up.
-    pub fn build_raw_plot_points(&mut self) {
-        self.recalc_mipmaps_plot_points();
-    }
-
-    /// The descriptive name of the log the plot values are associated with, e.g. `Navsys` or `frame-altimeter`
-    pub fn associated_descriptive_name(&self) -> &str {
-        &self.associated_descriptive_name
-    }
-
-    /// Name of Plot, e.g. `RPM` or `Pid err`
-    pub fn name(&self) -> &str {
-        &self.name
-    }
-
-    /// The ID of the log that the plot belongs to
-    pub fn log_id(&self) -> u16 {
-        self.log_id
-    }
-
-    /// Label of the plot which includes the log id ie. `"<name> #<log_id>"`
-    pub fn label(&self) -> &str {
-        &self.label
-    }
-
-    pub fn ty(&self) -> &DataType {
-        &self.ty
-    }
-
-    /// Whether or not the line should be highlighted
-    pub fn get_highlight(&self) -> bool {
-        self.highlight
-    }
-
-    /// Mutable reference to whether or not the line should be highlighted
-    pub fn get_highlight_mut(&mut self) -> &mut bool {
-        &mut self.highlight
-    }
-
-    pub fn get_max_bounds(&self) -> PlotBounds {
-        self.max_bounds.expect("Accessed max_bounds before it was populated (missing call to 'build_raw_plot_points'?)")
-    }
->>>>>>> 74db8583
 }