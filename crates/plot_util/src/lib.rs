pub mod mipmap;

use std::slice;

use egui_plot::{Line, PlotBounds, PlotPoint, PlotPoints};

pub mod plots;

pub use plots::{
    plot_data::{PlotData, PlotValues, StoredPlotLabels},
    Plots,
};

/// An instance of a `MipMap` configuration for a given frame
#[derive(Debug, Clone, Copy)]
pub enum MipMapConfiguration {
    Manual(usize),
    Auto,
    Disabled,
}

pub fn plot_lines<'pv>(
    plot_ui: &mut egui_plot::PlotUi<'pv>,
    plots: impl Iterator<Item = &'pv PlotValues>,
    line_width: f32,
    mipmap_cfg: MipMapConfiguration,
    plots_width_pixels: usize,
) {
    #[cfg(all(feature = "profiling", not(target_arch = "wasm32")))]
    puffin::profile_function!();
    let (x_lower, x_higher) = extended_x_plot_bound(plot_ui.plot_bounds(), 0.1);
    for plot_vals in plots {
        match mipmap_cfg {
            MipMapConfiguration::Disabled => {
                plot_raw(plot_ui, plot_vals, line_width, (x_lower, x_higher));
            }
            MipMapConfiguration::Auto => {
                let (level, idx_range) =
                    plot_vals.get_scaled_mipmap_levels(plots_width_pixels, (x_lower, x_higher));

                plot_with_mipmapping(
                    plot_ui,
                    plot_vals,
                    line_width,
                    level,
                    (x_lower, x_higher),
                    idx_range,
                );
            }
            MipMapConfiguration::Manual(level) => {
                plot_with_mipmapping(
                    plot_ui,
                    plot_vals,
                    line_width,
                    level,
                    (x_lower, x_higher),
                    None,
                );
            }
        }
    }
}

fn plot_with_mipmapping<'p>(
    plot_ui: &mut egui_plot::PlotUi<'p>,
    plot_vals: &'p PlotValues,
    line_width: f32,
    mipmap_lvl: usize,
    x_range: (f64, f64),
    // if the range is already known then we can skip filtering
    known_idx_range: Option<(usize, usize)>,
) {
    #[cfg(all(feature = "profiling", not(target_arch = "wasm32")))]
    puffin::profile_function!();
    let (x_lower, x_higher) = x_range;
    // If the mipmap level is 0 or 1 plotting all data points is just as efficient.
    if mipmap_lvl < 2 {
        plot_raw(plot_ui, plot_vals, line_width, (x_lower, x_higher));
    } else {
        let plot_points_minmax = plot_vals.get_level_or_max(mipmap_lvl);
        if plot_points_minmax.is_empty() {
            // In this case there was so few samples that downsampling just once was below the minimum threshold, so we just plot all samples
            plot_raw(plot_ui, plot_vals, line_width, (x_lower, x_higher));
        } else {
            let plot_points_minmax = match known_idx_range {
                Some((start, end)) => extract_range_points_alt(plot_points_minmax, start, end),
                None => filter_plot_points_alt(plot_points_minmax, (x_lower, x_higher)),
            };

            let line = Line::new(plot_points_minmax)
                .name(plot_vals.label())
                .color(plot_vals.get_color())
                .highlight(plot_vals.get_highlight());

            plot_ui.line(line.width(line_width));
        }
    }
}

#[inline(always)]
fn extract_range_points(points: &[[f64; 2]], start: usize, end: usize) -> Vec<[f64; 2]> {
    #[cfg(all(feature = "profiling", not(target_arch = "wasm32")))]
    puffin::profile_function!();
    let element_count = end - start + 2;
    let mut final_points = Vec::with_capacity(element_count);
    final_points.push(points[0]);

    final_points.extend_from_slice(&points[start..end]);

    if let Some(last_point) = points.last() {
        if points.last().is_some_and(|lp| lp != last_point) {
            final_points.push(*last_point);
        }
    }

    final_points
}

#[inline(always)]
fn extract_range_points_alt<'a>(
    points: &'a [PlotPoint],
    start: usize,
    end: usize,
) -> PlotPoints<'a> {
    let element_count = end - start + 2;
    let mut final_points = Vec::with_capacity(element_count);
    final_points.push(points[0]);

    final_points.extend_from_slice(&points[start..end]);

    if let Some(last_point) = points.last() {
        if points.last().is_some_and(|lp| lp != last_point) {
            final_points.push(*last_point);
        }
    }

    PlotPoints::Owned(final_points)
}

pub fn plot_labels(plot_ui: &mut egui_plot::PlotUi, plot_data: &PlotData, id_filter: &[u16]) {
    #[cfg(all(feature = "profiling", not(target_arch = "wasm32")))]
    puffin::profile_function!();
    for plot_labels in plot_data
        .plot_labels()
        .iter()
        .filter(|pl| !id_filter.contains(&pl.log_id))
    {
        for label in plot_labels.labels() {
            let point = PlotPoint::new(label.point()[0], label.point()[1]);
            let mut txt = egui::RichText::new(label.text()).size(10.0);
            if plot_labels.get_highlight() {
                txt = txt.strong();
            }
            let txt = egui_plot::Text::new(point, txt);
            plot_ui.text(txt);
        }
    }
}

fn plot_raw<'p>(
    plot_ui: &mut egui_plot::PlotUi<'p>,
    plot_vals: &'p PlotValues,
    line_width: f32,
    x_min_max_ext: (f64, f64),
) {
<<<<<<< HEAD
    let plot_points = plot_vals.raw_plot_points();

    let filtered_points = filter_plot_points_alt(plot_points, x_min_max_ext);
=======
    #[cfg(all(feature = "profiling", not(target_arch = "wasm32")))]
    puffin::profile_function!();
    let plot_points = plot_vals.get_raw();
    let filtered_points = filter_plot_points(plot_points, x_min_max_ext);
>>>>>>> c8662a2e
    let line = Line::new(filtered_points)
        .width(line_width)
        .name(plot_vals.label())
        .color(plot_vals.get_color())
        .highlight(plot_vals.get_highlight());
    plot_ui.line(line);
}

#[inline(always)]
fn x_plot_bound(bounds: PlotBounds) -> (f64, f64) {
    let range = bounds.range_x();
    (*range.start(), *range.end())
}

/// Extends the x plot bounds by a specified percentage in both directions
#[inline]
pub fn extended_x_plot_bound(bounds: PlotBounds, extension_percentage: f64) -> (f64, f64) {
    let (x_bound_min, x_bound_max) = x_plot_bound(bounds);

    // Calculate the extension values based on the magnitude of the bounds
    let x_extension = (x_bound_max - x_bound_min).abs() * extension_percentage;

    // Extend the bounds
    let extended_x_bound_min = x_bound_min - x_extension;
    let extended_x_bound_max = x_bound_max + x_extension;

    (extended_x_bound_min, extended_x_bound_max)
}

/// Filter plot points based on the x plot bounds. Always includes the first and last plot point
/// such that resetting zooms works well even when the plot bounds are outside the data range.
pub fn filter_plot_points_alt<'a>(points: &'a [PlotPoint], x_range: (f64, f64)) -> PlotPoints<'a> {
    let points_len = points.len();

    // Don't bother filtering if there's less than 1024 points
    if points_len < 1024 {
        return PlotPoints::Borrowed(points); // Borrow if no filtering is needed
    }

    let start_idx = points.partition_point(|point| point.x < x_range.0);
    let end_idx = points.partition_point(|point| point.x < x_range.1);

    let points_within = end_idx - start_idx;

    // If all the points are within the bound, return all the points
    if points_within == points_len {
        return PlotPoints::Borrowed(points); // Borrow if no filtering is needed
    }

    // In this case none of the points are within the bounds so just return the first and last
    if start_idx == end_idx {
        return PlotPoints::Owned(vec![points[0], points[points_len - 1]]); // Copy only first/last
    }

    // allocate enough for the points within + 2 for the first and last points.
    let mut filtered = Vec::with_capacity(points_within + 2);

    // add the first points if it is not within the points that are within the bounds
    if start_idx != 0 {
        filtered.push(points[0]);
    }
    // Add all the points within the bounds
    filtered.extend_from_slice(&points[start_idx..end_idx]);

    // add the last points if it is not included in the points that are within the bounds
    if end_idx != points_len {
        filtered.push(points[points_len - 1]);
    }

    PlotPoints::Owned(filtered) // Copy the filtered data
}

/// Filter plot points based on the x plot bounds. Always includes the first and last plot point
/// such that resetting zooms works well even when the plot bounds are outside the data range.
pub fn filter_plot_points(points: &[[f64; 2]], x_range: (f64, f64)) -> Vec<[f64; 2]> {
    #[cfg(all(feature = "profiling", not(target_arch = "wasm32")))]
    puffin::profile_function!();
    let points_len = points.len();
    // Don't bother filtering if there's less than 1024 points
    if points_len < 1024 {
        return points.to_vec();
    }

    let start_idx = points.partition_point(|point| point[0] < x_range.0);
    let end_idx = points.partition_point(|point| point[0] < x_range.1);

    let points_within = end_idx - start_idx;
    // If all the points are within the bound, return all the points
    if points_within == points_len {
        return points.to_vec();
    }
    // In this case none of the points are within the bounds so just return the first and last
    if start_idx == end_idx {
        return vec![points[0], points[points_len - 1]];
    }

    // allocate enough for the points within + 2 for the first and last points.
    // we might not end up including the first and last points if they are included in the points within
    // but this way we are sure to only allocate once
    let mut filtered = Vec::with_capacity(points_within + 2);

    // add the first points if it is not within the points that are within the bounds
    if start_idx != 0 {
        filtered.push(points[0]);
    }
    // Add all the points within the bounds
    filtered.extend_from_slice(&points[start_idx..end_idx]);

    // add the last points if it is not included in the points that are within the bounds
    if end_idx != points_len {
        filtered.push(points[points_len - 1]);
    }

    filtered
}

#[cfg(test)]
mod tests {
    use super::*;

    #[test]
    fn test_less_than_1024_points_no_filtering() {
        let points: Vec<[f64; 2]> = (0..500).map(|i| [i as f64, i as f64 + 1.0]).collect();
        let x_range = (100.0, 300.0);

        // Since points are less than 1024, no filtering should be done
        let result = filter_plot_points(&points, x_range);

        // Result should be identical to input
        assert_eq!(result, points);
    }

    #[test]
    fn test_more_than_1024_points_with_filtering() {
        let points: Vec<[f64; 2]> = (0..1500).map(|i| [i as f64, i as f64 + 1.0]).collect();
        let x_range = (100.0, 500.0);

        // Since the points are more than 1024, filtering should happen
        let result = filter_plot_points(&points, x_range);

        // First point, range of points between start and end range, last point should be included
        let mut expected: Vec<[f64; 2]> = vec![
            // First point
            [0.0, 1.0],
        ];
        // Points within the range (100..500)
        expected.extend_from_slice(&points[100..500]);
        // Last point
        expected.push([1499.0, 1500.0]);

        assert_eq!(result, expected);
    }

    #[test]
    fn test_range_outside_bounds_with_large_data() {
        let points: Vec<[f64; 2]> = (0..1500).map(|i| [i as f64, i as f64 + 1.0]).collect();
        let x_range = (2000.0, 3000.0);

        // Since range is outside the data points, we should get first and last points
        let result = filter_plot_points(&points, x_range);

        let expected = vec![[0.0, 1.0], [1499.0, 1500.0]];

        assert_eq!(result, expected);
    }
}<|MERGE_RESOLUTION|>--- conflicted
+++ resolved
@@ -1,6 +1,4 @@
 pub mod mipmap;
-
-use std::slice;
 
 use egui_plot::{Line, PlotBounds, PlotPoint, PlotPoints};
 
@@ -163,16 +161,11 @@
     line_width: f32,
     x_min_max_ext: (f64, f64),
 ) {
-<<<<<<< HEAD
+    #[cfg(all(feature = "profiling", not(target_arch = "wasm32")))]
+    puffin::profile_function!();
     let plot_points = plot_vals.raw_plot_points();
-
     let filtered_points = filter_plot_points_alt(plot_points, x_min_max_ext);
-=======
-    #[cfg(all(feature = "profiling", not(target_arch = "wasm32")))]
-    puffin::profile_function!();
-    let plot_points = plot_vals.get_raw();
-    let filtered_points = filter_plot_points(plot_points, x_min_max_ext);
->>>>>>> c8662a2e
+    
     let line = Line::new(filtered_points)
         .width(line_width)
         .name(plot_vals.label())
