--- conflicted
+++ resolved
@@ -60,11 +60,7 @@
     "glow",          # Use the glow rendering backend. Alternative: "wgpu".
     "persistence",   # Enable restoring app state when restarting the app.
     "wayland",
-<<<<<<< HEAD
     "x11"
-=======
-    "x11",
->>>>>>> c72c486c
 ] }
 rfd = "0.15"
 egui-phosphor = "0.8.0"
