--- conflicted
+++ resolved
@@ -2,11 +2,7 @@
 name = "logviewer-rs"
 description = "Log viewer app for viewing plots of data from projects such as motor and generator control"
 authors = ["SkyTEM Surveys", "Marc Beck König"]
-<<<<<<< HEAD
-version = "0.3.0"
-=======
 version = "0.3.1"
->>>>>>> 3a937f89
 edition = "2021"
 repository = "https://github.com/luftkode/logviewer-rs"
 homepage = "https://github.com/luftkode/logviewer-rs"
