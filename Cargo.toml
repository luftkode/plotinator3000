[package]
name = "plotinator3000"
description = "Log viewer app for viewing plots of data from projects such as motor and generator control"
authors.workspace = true
version.workspace = true
edition.workspace = true
repository.workspace = true
homepage.workspace = true
license.workspace = true
rust-version.workspace = true

[package.metadata.wix]
upgrade-guid = "7063C05B-24FE-4CE5-A338-6D750F3F10CE"
path-guid = "025605DB-83DB-4162-B505-26B36C02D0B9"
license = false
eula = false
product-icon = "assets/favicon.ico"

[workspace]
members = ["crates/*"]

[workspace.package]
authors = ["SkyTEM Surveys", "Marc Beck König"]
<<<<<<< HEAD
version = "1.18.0"
=======
version = "1.17.0"
>>>>>>> fcbd025a
edition = "2024"
rust-version = "1.85.0"
license = "MIT OR Apache-2.0"
repository = "https://github.com/luftkode/plotinator3000"
homepage = "https://github.com/luftkode/plotinator3000"

[workspace.dependencies]
plotinator-test-util.path = "crates/plotinator-test-util"
plotinator-ui-util.path = "crates/plotinator-ui-util"
plotinator-logs.path = "crates/plotinator-logs"
plotinator-log-if.path = "crates/plotinator-log-if"
plotinator-plot-util.path = "crates/plotinator-plot-util"
plotinator-hdf5.path = "crates/plotinator-hdf5"
plotinator-mqtt.path = "crates/plotinator-mqtt"
plotinator-macros.path = "crates/plotinator-macros"
plotinator-supported-formats.path = "crates/plotinator-supported-formats"
plotinator-updater.path = "crates/plotinator-updater"
egui = { version = "0.32", features = ["rayon", "callstack"] }
eframe = { version = "0.32", default-features = false, features = [
    "default_fonts", # Embed the default egui fonts.
    "glow",          # Use the glow rendering backend. Alternative: "wgpu".
    "persistence",   # Enable restoring app state when restarting the app.
    "wayland",
    "x11",
] }
egui_plot = { version = "0.33", features = ["serde"] }
egui-phosphor = "0.10.0"
log = "0.4"
serde = { version = "1", features = ["derive"] }
serde_json = "1.0.140"
serde-big-array = "0.5.1"
strum = "0.27.1"
strum_macros = "0.27.1"
byteorder = "1.5.0"
chrono = { version = "0.4.40", features = ["serde"] }
getset = "0.1.6"
derive_more = { version = "2", features = ["full"] }
num-traits = "0.2.19"
toml = "0.9.1"
thiserror = "2.0"
semver = "1.0.26"
elevated-command = "1.1"
paste = "1.0.15"
anyhow = "1.0.98"
rumqttc = "0.24.0"
memmap2 = "0.9.5"
tokio = "1.46.1"
# Dependencies for profiling the app
profiling = { version = "1.0.17", default-features = false, features = [
    "profile-with-puffin",
] }
puffin = "0.19"
puffin_http = "0.16"

# Dev dependencies
testresult = "0.4.1"
pretty_assertions = "1.4.1"
tempfile = "3.19.1"
reqwest = "0.12.22"

[dependencies]
plotinator-logs.workspace = true
plotinator-log-if.workspace = true
plotinator-plot-util.workspace = true
plotinator-hdf5.workspace = true
plotinator-test-util.workspace = true
plotinator-ui-util.workspace = true
plotinator-macros.workspace = true
plotinator-supported-formats.workspace = true
egui_plot.workspace = true
log.workspace = true
serde.workspace = true
strum.workspace = true
strum_macros.workspace = true
chrono.workspace = true
getset.workspace = true
semver.workspace = true
egui.workspace = true
eframe.workspace = true
rfd = "0.15"
egui-phosphor.workspace = true
# TODO: use egui-notify 0.20.0 when this is merged: https://github.com/ItsEthra/egui-notify/pull/43
#egui-notify = "0.20.0"
egui-notify = { git = "https://github.com/UnknownSuperficialNight/egui-notify", rev = "31d6e57041dd98f87bb7b494bb064599bba385ec" }
tokio.workspace = true
memmap2.workspace = true
serde_json.workspace = true
anyhow.workspace = true



[dev-dependencies]
testresult.workspace = true
tempfile.workspace = true
# For GUI and GUI snapshot tests
egui_kittest = { version = "0.32.0", features = [
    "eframe",
    "snapshot",
    "wgpu",
    "x11",
] }


# native:
[target.'cfg(not(target_arch = "wasm32"))'.dependencies]
env_logger = "0.11"
zip = "4.2.0"
plotinator-updater = { workspace = true, optional = true }
plotinator-mqtt = { workspace = true, optional = true }
profiling = { workspace = true, optional = true }
puffin = { workspace = true, optional = true }
puffin_http = { workspace = true, optional = true }

# native (except aarch64-linux):
[target.'cfg(all(not(target_arch = "wasm32"), not(all(target_arch = "aarch64", target_os = "linux"))))'.dependencies]
mimalloc = "0.1.47"

# web:
[target.'cfg(target_arch = "wasm32")'.dependencies]
wasm-bindgen-futures = "0.4"
web-sys = "0.3.70"

[features]
default = ["selfupdater", "mqtt", "hdf5"]
hdf5 = ["plotinator-supported-formats/hdf5"]
selfupdater = ["dep:plotinator-updater"]
mqtt = ["dep:plotinator-mqtt"]
profiling = ["dep:profiling", "dep:puffin", "dep:puffin_http"]

[profile.release]
opt-level = 3
debug = false
panic = "abort"
strip = true
lto = true
codegen-units = 1

# Optimize all dependencies even in debug builds:
[profile.dev.package."*"]
opt-level = 2

# The profile that 'cargo dist' will build with
[profile.dist]
inherits = "release"

[lints]
workspace = true

[workspace.lints.rust]
missing_copy_implementations = "warn"
trivial_casts = "warn"
trivial_numeric_casts = "warn"
unused_results = "allow"              # All ui elements return a response, we don't want to have to add 'let _ = ' to all of them when we don't need the response
unused_import_braces = "warn"
variant_size_differences = "warn"
unexpected_cfgs = "warn"
unsafe_code = "warn"

[workspace.lints.clippy]
disallowed_macros = "warn"                   # See clippy.toml
disallowed_methods = "warn"                  # See clippy.toml
disallowed_names = "warn"                    # See clippy.toml
disallowed_script_idents = "warn"            # See clippy.toml
disallowed_types = "warn"                    # See clippy.toml
as_ptr_cast_mut = "warn"
await_holding_lock = "warn"
bool_to_int_with_if = "warn"
char_lit_as_u8 = "warn"
checked_conversions = "warn"
clear_with_drain = "warn"
cloned_instead_of_copied = "warn"
dbg_macro = "warn"
debug_assert_with_mut_call = "warn"
doc_link_with_quotes = "warn"
doc_markdown = "warn"
empty_enum = "warn"
enum_glob_use = "warn"
equatable_if_let = "warn"
exit = "warn"
expl_impl_clone_on_copy = "warn"
explicit_deref_methods = "warn"
explicit_into_iter_loop = "warn"
explicit_iter_loop = "warn"
fallible_impl_from = "warn"
filter_map_next = "warn"
flat_map_option = "warn"
float_cmp_const = "warn"
fn_params_excessive_bools = "warn"
fn_to_numeric_cast_any = "warn"
from_iter_instead_of_collect = "warn"
get_unwrap = "warn"
if_let_mutex = "warn"
implicit_clone = "warn"
imprecise_flops = "warn"
index_refutable_slice = "warn"
inefficient_to_string = "warn"
infinite_loop = "warn"
into_iter_without_iter = "warn"
invalid_upcast_comparisons = "warn"
iter_not_returning_iterator = "warn"
iter_on_empty_collections = "warn"
iter_on_single_items = "warn"
iter_without_into_iter = "warn"
large_digit_groups = "warn"
large_include_file = "warn"
large_stack_arrays = "warn"
large_stack_frames = "warn"
large_types_passed_by_value = "warn"
let_unit_value = "warn"
linkedlist = "warn"
literal_string_with_formatting_args = "warn"
lossy_float_literal = "warn"
macro_use_imports = "warn"
manual_assert = "warn"
manual_clamp = "warn"
manual_instant_elapsed = "warn"
manual_is_power_of_two = "warn"
manual_let_else = "warn"
manual_ok_or = "warn"
manual_string_new = "warn"
map_err_ignore = "warn"
map_flatten = "warn"
map_unwrap_or = "warn"
match_on_vec_items = "warn"
match_same_arms = "warn"
match_wild_err_arm = "warn"
match_wildcard_for_single_variants = "warn"
mem_forget = "warn"
mismatching_type_param_order = "warn"
missing_enforced_import_renames = "warn"
missing_safety_doc = "warn"
mut_mut = "warn"
mutex_integer = "warn"
needless_borrow = "warn"
needless_continue = "warn"
needless_for_each = "warn"
needless_pass_by_ref_mut = "warn"
needless_pass_by_value = "warn"
needless_range_loop = "warn"
negative_feature_names = "warn"
non_zero_suggestions = "warn"
nonstandard_macro_braces = "warn"
option_option = "warn"
path_buf_push_overwrite = "warn"
pathbuf_init_then_push = "warn"
ptr_as_ptr = "warn"
ptr_cast_constness = "warn"
pub_without_shorthand = "warn"
rc_mutex = "warn"
readonly_write_lock = "warn"
redundant_type_annotations = "warn"
ref_option_ref = "warn"
rest_pat_in_fully_bound_structs = "warn"
same_functions_in_if_condition = "warn"
semicolon_if_nothing_returned = "warn"
set_contains_or_insert = "warn"
should_panic_without_expect = "warn"
significant_drop_tightening = "warn"
single_char_pattern = "warn"
single_match_else = "warn"
str_to_string = "warn"
string_add_assign = "warn"
string_add = "warn"
string_lit_as_bytes = "warn"
string_lit_chars_any = "warn"
string_to_string = "warn"
suspicious_command_arg_space = "warn"
suspicious_xor_used_as_pow = "warn"
todo = "warn"
too_long_first_doc_paragraph = "warn"
too_many_lines = "warn"
trailing_empty_array = "warn"
trait_duplication_in_bounds = "warn"
tuple_array_conversions = "warn"
unchecked_duration_subtraction = "warn"
undocumented_unsafe_blocks = "warn"
unimplemented = "warn"
uninhabited_references = "warn"
uninlined_format_args = "warn"
unnecessary_box_returns = "warn"
unnecessary_literal_bound = "warn"
unnecessary_safety_doc = "warn"
unnecessary_struct_initialization = "warn"
unnecessary_wraps = "warn"
unnested_or_patterns = "warn"
unused_peekable = "warn"
unused_rounding = "warn"
unused_self = "warn"
unused_trait_names = "warn"
unwrap_used = "warn"
use_self = "warn"
useless_transmute = "warn"
verbose_file_reads = "warn"
wildcard_dependencies = "warn"
wildcard_imports = "warn"
zero_sized_map_values = "warn"
ref_patterns = "warn"
maybe_infinite_iter = "warn"
large_enum_variant = "warn"
shadow_unrelated = "allow"                   # Shadowing is very useful for the nested scoped ui elements
shadow_same = "warn"
int_plus_one = "warn"
range_plus_one = "warn"
nonminimal_bool = "warn"
if_not_else = "warn"
manual_filter_map = "warn"
option_filter_map = "warn"<|MERGE_RESOLUTION|>--- conflicted
+++ resolved
@@ -21,11 +21,7 @@
 
 [workspace.package]
 authors = ["SkyTEM Surveys", "Marc Beck König"]
-<<<<<<< HEAD
 version = "1.18.0"
-=======
-version = "1.17.0"
->>>>>>> fcbd025a
 edition = "2024"
 rust-version = "1.85.0"
 license = "MIT OR Apache-2.0"
